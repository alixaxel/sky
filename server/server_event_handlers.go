--- conflicted
+++ resolved
@@ -159,7 +159,7 @@
 type objectEvents map[string][]*core.Event
 
 func (s *Server) flushTableEvents(table *core.Table, objects objectEvents) (int, error) {
-	count, err := s.db.InsertObjects(table.Name, objects, false)
+	count, err := s.db.InsertObjects(table.Name, objects)
 	if err != nil {
 		return count, fmt.Errorf("Cannot put event: %v", err)
 	}
@@ -308,12 +308,8 @@
 	if err == nil {
 		err = func() error {
 			for table, objects := range tableObjects {
-<<<<<<< HEAD
-				count, err := s.db.InsertObjects(table.Name, objects)
-=======
 				log.Printf("Streaming connection closing, flushing events...")
 				count, err := s.flushTableEvents(table, objects)
->>>>>>> b406678c
 				if err != nil {
 					return err
 				}
